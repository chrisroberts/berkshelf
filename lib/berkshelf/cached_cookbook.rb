module Berkshelf
  # @author Jamie Winsor <reset@riotgames.com>
  class CachedCookbook < Ridley::Chef::Cookbook
    class << self
<<<<<<< HEAD
      # Creates a new instance of Berkshelf::CachedCookbook from a path on disk that
      # contains a Cookbook. The name of the Cookbook will be determined first by the
      # name attribute of the metadata.rb file if it is present. If the name attribute
      # has not been set the Cookbook name will be determined by the basename of the
      # given filepath.
      #
      # @param [#to_s] path
      #   a path on disk to the location of a Cookbook
      #
      # @return [Berkshelf::CachedCookbook]
      def from_path(path, specified_name = nil)
        path = Pathname.new(File.expand_path(path))
        metadata = Chef::Cookbook::Metadata.new

        begin
          metadata.from_file(path.join("metadata.rb").to_s)
        rescue IOError
          raise CookbookNotFound, "No 'metadata.rb' file found at: '#{path}'"
        end

        name = specified_name || metadata.name.presence || File.basename(path)
        metadata.name(name) if metadata.name.empty?

        new(name, path, metadata)
      end

=======
>>>>>>> 10fdf6b9
      # @param [#to_s] path
      #   a path on disk to the location of a Cookbook downloaded by the Downloader
      #
      # @return [CachedCookbook]
      #   an instance of CachedCookbook initialized by the contents found at the
      #   given path.
      def from_store_path(path)
        path        = Pathname.new(path)
        cached_name = File.basename(path.to_s).slice(DIRNAME_REGEXP, 1)
        return nil if cached_name.nil?

<<<<<<< HEAD
        metadata = Chef::Cookbook::Metadata.new

        begin
          metadata.from_file(path.join("metadata.rb").to_s)
        rescue IOError
          raise CookbookNotFound, "No 'metadata.rb' file found at: '#{path}'"
        end
        
        metadata.name cached_name if metadata.name.empty?

        new(cached_name, path, metadata)
      end

      # @param [String] filepath
      #   a path on disk to the location of a file to checksum
      #
      # @return [String]
      #   a checksum that can be used to uniquely identify the file understood
      #   by a Chef Server.
      def checksum(filepath)
        if Berkshelf.chef_11?
          Chef::Digester.generate_md5_checksum_for_file(filepath)
        else
          Chef::ChecksumCache.generate_md5_checksum_for_file(filepath)
        end
=======
        from_path(path, name: cached_name)      
>>>>>>> 10fdf6b9
      end
    end

    DIRNAME_REGEXP = /^(.+)-(.+)$/

    # @return [Hash]
    def dependencies
      metadata.recommendations.merge(metadata.dependencies)
    end
  end
end<|MERGE_RESOLUTION|>--- conflicted
+++ resolved
@@ -2,7 +2,6 @@
   # @author Jamie Winsor <reset@riotgames.com>
   class CachedCookbook < Ridley::Chef::Cookbook
     class << self
-<<<<<<< HEAD
       # Creates a new instance of Berkshelf::CachedCookbook from a path on disk that
       # contains a Cookbook. The name of the Cookbook will be determined first by the
       # name attribute of the metadata.rb file if it is present. If the name attribute
@@ -29,8 +28,6 @@
         new(name, path, metadata)
       end
 
-=======
->>>>>>> 10fdf6b9
       # @param [#to_s] path
       #   a path on disk to the location of a Cookbook downloaded by the Downloader
       #
@@ -42,35 +39,7 @@
         cached_name = File.basename(path.to_s).slice(DIRNAME_REGEXP, 1)
         return nil if cached_name.nil?
 
-<<<<<<< HEAD
-        metadata = Chef::Cookbook::Metadata.new
-
-        begin
-          metadata.from_file(path.join("metadata.rb").to_s)
-        rescue IOError
-          raise CookbookNotFound, "No 'metadata.rb' file found at: '#{path}'"
-        end
-        
-        metadata.name cached_name if metadata.name.empty?
-
-        new(cached_name, path, metadata)
-      end
-
-      # @param [String] filepath
-      #   a path on disk to the location of a file to checksum
-      #
-      # @return [String]
-      #   a checksum that can be used to uniquely identify the file understood
-      #   by a Chef Server.
-      def checksum(filepath)
-        if Berkshelf.chef_11?
-          Chef::Digester.generate_md5_checksum_for_file(filepath)
-        else
-          Chef::ChecksumCache.generate_md5_checksum_for_file(filepath)
-        end
-=======
-        from_path(path, name: cached_name)      
->>>>>>> 10fdf6b9
+        from_path(path, name: cached_name)
       end
     end
 
