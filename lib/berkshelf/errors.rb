--- conflicted
+++ resolved
@@ -149,11 +149,8 @@
   class ConfigExists < BerkshelfError; status_code(116); end
   class ConfigurationError < BerkshelfError; status_code(117); end
   class CommandUnsuccessful < BerkshelfError; status_code(118); end
-<<<<<<< HEAD
   class LockfileNotFound < BerkshelfError; status_code(119); end
   class OutdatedCookbookSource < BerkshelfError; status_code(120); end
-=======
-  class InsufficientPrivledges < BerkshelfError; status_code(119); end
-  class ExplicitCookbookNotFound < BerkshelfError; status_code(120); end
->>>>>>> 61c49a93
+  class InsufficientPrivledges < BerkshelfError; status_code(121); end
+  class ExplicitCookbookNotFound < BerkshelfError; status_code(122); end
 end