--- conflicted
+++ resolved
@@ -164,7 +164,7 @@
 Spork.each_run do
   require 'berkshelf'
   require 'berkshelf/vagrant'
-<<<<<<< HEAD
+
   module Berkshelf
     class GitLocation
       alias :real_clone :clone
@@ -181,7 +181,5 @@
     require 'simplecov'
     SimpleCov.start
   end
+
 end
-=======
-end
->>>>>>> 248247ff
